--- conflicted
+++ resolved
@@ -1,8 +1,4 @@
-<<<<<<< HEAD
 import re
-=======
-# app/normalizer/utils/experience.py
->>>>>>> 920a4674
 from typing import List, Tuple
 
 EXPERIENCE_TAG_TO_LEVEL = {
