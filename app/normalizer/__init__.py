--- conflicted
+++ resolved
@@ -1,9 +1,5 @@
 from typing import Any, Dict
 
-<<<<<<< HEAD
-
-=======
->>>>>>> b795c00e
 def _finalize_response(state: Dict[str, Any]) -> Dict[str, Any]:
     """Return the normalized payload only, stripping intermediate LLM details."""
 
@@ -15,7 +11,7 @@
 
 
 def normalize_job_post(job: dict, *, job_graph_override: Any | None = None) -> dict:
-<<<<<<< HEAD
+
     """
     Public entrypoint used by FastAPI.
     """
@@ -26,7 +22,6 @@
 
     state = job_graph_override.invoke({"job_dict": job})
     return _finalize_response(state)
-=======
     """
     Public entrypoint used by FastAPI.
     """
@@ -37,7 +32,8 @@
 
     state = job_graph_override.invoke({"job_dict": job})
     return _finalize_response(state)
-=======
+  
+  
 def normalize_job_post(job: dict) -> dict:
     """
     Public entrypoint used by FastAPI.
@@ -45,4 +41,3 @@
     from .graph import job_graph
 
     return job_graph.invoke({"job_dict": job})
->>>>>>> b795c00e
